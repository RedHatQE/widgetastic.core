--- conflicted
+++ resolved
@@ -1,33 +1,20 @@
 repos:
   - repo: https://github.com/asottile/reorder_python_imports
-<<<<<<< HEAD
-    rev: v3.9.0
-=======
     rev: v3.1.0
->>>>>>> c40d7f50
     hooks:
       - id: reorder-python-imports
         language_version: python3
         args:
           - --application-directories=.:src
   - repo: https://github.com/psf/black
-<<<<<<< HEAD
-    rev: 22.12.0
-=======
     rev: 22.3.0
->>>>>>> c40d7f50
     hooks:
       - id: black
         args: [--safe, --quiet, --line-length, "100"]
         language_version: python3
         require_serial: true
-<<<<<<< HEAD
-  - repo: https://github.com/pycqa/flake8
-    rev: 6.0.0
-=======
   - repo: https://github.com/PyCQA/flake8
     rev: 4.0.1
->>>>>>> c40d7f50
     hooks:
       - id: flake8
         language_version: python3
@@ -35,11 +22,7 @@
           - --max-line-length=100
           - --ignore=E128,E811,W503,W504,E203
   - repo: https://github.com/pre-commit/pre-commit-hooks
-<<<<<<< HEAD
-    rev: v4.4.0
-=======
     rev: v4.2.0
->>>>>>> c40d7f50
     hooks:
       - id: trailing-whitespace
         language_version: python3
@@ -48,20 +31,12 @@
       - id: debug-statements
         language_version: python3
   - repo: https://github.com/asottile/pyupgrade
-<<<<<<< HEAD
-    rev: v3.3.1
-=======
     rev: v2.32.1
->>>>>>> c40d7f50
     hooks:
       - id: pyupgrade
         language_version: python3
         args: [--py3-plus, --py38-plus]
   - repo: https://github.com/pre-commit/mirrors-mypy
-<<<<<<< HEAD
-    rev: v0.991
-=======
     rev: v0.960
->>>>>>> c40d7f50
     hooks:
       - id: mypy